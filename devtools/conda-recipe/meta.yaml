package:
  name: openmmtools-dev
  version: 0.0.0

source:
  path: ../../

build:
  preserve_egg_dir: True
  number: 0

requirements:
  build:
    - python
    - cython
    - numpy
    - scipy
    - setuptools
    - openmm
    - parmed
    - tqdm

  run:
    - python
    - cython
    - numpy
    - scipy
    - setuptools
    - six
    - openmm
    - parmed
<<<<<<< HEAD
=======
    - tqdm
>>>>>>> 5b5c4162

test:
  requires:
    - nose
    - pymbar
    - tqdm
  imports:
    - openmmtools

about:
  home: https://github.com/choderalab/openmmtools
  license: GNU Lesser General Public License v2 or later (LGPLv2+)<|MERGE_RESOLUTION|>--- conflicted
+++ resolved
@@ -18,7 +18,6 @@
     - setuptools
     - openmm
     - parmed
-    - tqdm
 
   run:
     - python
@@ -29,10 +28,6 @@
     - six
     - openmm
     - parmed
-<<<<<<< HEAD
-=======
-    - tqdm
->>>>>>> 5b5c4162
 
 test:
   requires:
