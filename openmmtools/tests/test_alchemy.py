--- conflicted
+++ resolved
@@ -1357,11 +1357,6 @@
         cls.test_regions = dict()
         cls.test_regions['LennardJonesCluster'] = AlchemicalRegion(alchemical_atoms=range(2))
         cls.test_regions['LennardJonesFluid'] = AlchemicalRegion(alchemical_atoms=range(10))
-        cls.test_regions['TIP3P WaterBox'] = AlchemicalRegion(alchemical_atoms=range(3))
-<<<<<<< HEAD
-=======
-        cls.test_regions['TIP4P-EW WaterBox and NaCl'] = AlchemicalRegion(alchemical_atoms=range(3))  # Modify ions.
->>>>>>> 048265d3
         cls.test_regions['Toluene'] = AlchemicalRegion(alchemical_atoms=range(6))  # Only partially modified.
         cls.test_regions['AlanineDipeptide'] = AlchemicalRegion(alchemical_atoms=range(22))
         cls.test_regions['HostGuestExplicit'] = AlchemicalRegion(alchemical_atoms=range(126, 156))
@@ -1565,7 +1560,7 @@
         cls.test_region_zero = dict()
         cls.test_region_one = dict()
         cls.test_region_two = dict()
-        
+
         cls.test_region_zero['LennardJonesCluster'] = AlchemicalRegion(alchemical_atoms=range(2), name='zero')
         cls.test_region_one['LennardJonesCluster'] = AlchemicalRegion(alchemical_atoms=range(2,4), name='one')
         cls.test_region_two['LennardJonesCluster'] = AlchemicalRegion(alchemical_atoms=range(4,6), name='two')
