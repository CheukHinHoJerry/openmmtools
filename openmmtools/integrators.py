--- conflicted
+++ resolved
@@ -633,7 +633,7 @@
             If the system is not passed to the constructor and has constraints
             or a ``CMMotionRemover`` force, the temperature will converge to the
             wrong value.
-                 
+
         temperature: unit.Quantity compatible with kelvin, default=298*unit.kelvin
             The target temperature for the thermostat.
 
@@ -1914,11 +1914,7 @@
         self.addComputeGlobal("perturbed_pe", "energy")
         # Assumes no perturbation is done before doing the initial MD step.
         self.beginIfBlock("step < 1")
-<<<<<<< HEAD
         self.addComputeGlobal("step", "1")
-=======
-        self.addComputeGlobal("step", "step + 1")
->>>>>>> 07bf38ef
         self.addComputeGlobal("unperturbed_pe", "energy")
         self.addComputeGlobal("protocol_work", "0.0")
         self.endBlock()
