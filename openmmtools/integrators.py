# ============================================================================================
# MODULE DOCSTRING
# ============================================================================================

"""
Custom integrators for molecular simulation.

DESCRIPTION

This module provides various custom integrators for OpenMM.

EXAMPLES

COPYRIGHT

@author John D. Chodera <john.chodera@choderalab.org>

All code in this repository is released under the GNU General Public License.

This program is free software: you can redistribute it and/or modify it under
the terms of the GNU General Public License as published by the Free Software
Foundation, either version 3 of the License, or (at your option) any later
version.

This program is distributed in the hope that it will be useful, but WITHOUT ANY
WARRANTY; without even the implied warranty of MERCHANTABILITY or FITNESS FOR A
PARTICULAR PURPOSE.  See the GNU General Public License for more details.

You should have received a copy of the GNU General Public License along with
this program.  If not, see <http://www.gnu.org/licenses/>.

"""

# ============================================================================================
# GLOBAL IMPORTS
# ============================================================================================

import numpy
import logging

import simtk.unit

import simtk.unit as units
import simtk.openmm as mm

from openmmtools.constants import kB
from openmmtools import respa

logger = logging.getLogger(__name__)


# ============================================================================================
# BASE CLASSES
# ============================================================================================

class RestorableIntegrator(mm.CustomIntegrator):
    """A CustomIntegrator that can be restored after being copied.

    Normally, a CustomIntegrator loses its specific class (and all its
    methods) when it is copied. This happens for example when obtaining
    the integrator from a Context with getIntegrator(). This class
    offers a method restore_interface() that restore the original class.

    Parameters
    ----------
    temperature : simtk.unit.Quantity
        The temperature of the integrator heat bath (temperature units).
    timestep : simtk.unit.Quantity
        The timestep to pass to the CustomIntegrator constructor (time
        units)

    """

    def __init__(self, *args, **kwargs):
        super(RestorableIntegrator, self).__init__(*args, **kwargs)
        self.addGlobalVariable('_restorable__class_hash',
                               self._compute_class_hash(self.__class__))

    @staticmethod
    def is_restorable(integrator):
        """Check if the integrator has a restorable interface.

        Parameters
        ----------
        integrator : simtk.openmm.CustomIntegrator
            The custom integrator to check.

        Returns
        -------
        True if the integrator has a restorable interface, False otherwise.

        """
        try:
            integrator.getGlobalVariableByName('_restorable__class_hash')
        except Exception:
            return False
        return True

    @classmethod
    def restore_interface(cls, integrator):
        """Restore the original interface of a CustomIntegrator.

        The function restore the methods of the original class that
        inherited from RestorableIntegrator. Return False if the interface
        could not be restored.

        Parameters
        ----------
        integrator : simtk.openmm.CustomIntegrator
            The integrator to which add methods.

        Returns
        -------
        True if the original class interface could be restored, False otherwise.

        """
        try:
            integrator_hash = integrator.getGlobalVariableByName('_restorable__class_hash')
        except Exception:
            return False

        # Compute the hash table for all subclasses.
        if cls._cached_hash_subclasses is None:
            # Recursive function to find all subclasses.
            def all_subclasses(c):
                return c.__subclasses__() + [subsubcls for subcls in c.__subclasses__()
                                             for subsubcls in all_subclasses(subcls)]
            cls._cached_hash_subclasses = {cls._compute_class_hash(sc): sc
                                           for sc in all_subclasses(cls)}
        # Retrieve integrator class.
        try:
            integrator_class = cls._cached_hash_subclasses[integrator_hash]
        except KeyError:
            return False

        # Restore class interface.
        integrator.__class__ = integrator_class
        return True

    # -------------------------------------------------------------------------
    # Internal-usage
    # -------------------------------------------------------------------------

    _cached_hash_subclasses = None

    @staticmethod
    def _compute_class_hash(integrator_class):
        """Return a numeric hash for the integrator class."""
        # We need to convert to float because some digits may be lost in the conversion
        return float(hash(integrator_class.__name__))


class ThermostatedIntegrator(RestorableIntegrator):
    """Add temperature functions to a CustomIntegrator.

    This class is intended to be inherited by integrators that maintain the
    stationary distribution at a given temperature. The constructor adds a
    global variable named "kT" defining the thermal energy at the given
    temperature. This global variable is updated through the temperature
    setter and getter.

    It also provide a utility function to handle per-DOF constants that
    must be computed only when the temperature changes.

    Notice that the CustomIntegrator internally stored by a Context object
    will loose setter and getter and any extra function you define. The same
    happens when you copy your integrator. You can restore the methods with
    the static method ThermostatedIntegrator.restore_interface().

    Parameters
    ----------
    temperature : simtk.unit.Quantity
        The temperature of the integrator heat bath (temperature units).
    timestep : simtk.unit.Quantity
        The timestep to pass to the CustomIntegrator constructor (time
        units).

    Examples
    --------
    We can inherit from ThermostatedIntegrator to automatically define
    setters and getters for the temperature and to add a per-DOF constant
    "sigma" that we need to update only when the temperature is changed.

    >>> from simtk import openmm, unit
    >>> class TestIntegrator(ThermostatedIntegrator):
    ...     def __init__(self, temperature=298.0*unit.kelvin, timestep=1.0*unit.femtoseconds):
    ...         super(TestIntegrator, self).__init__(temperature, timestep)
    ...         self.addPerDofVariable("sigma", 0)  # velocity standard deviation
    ...         self.addComputeTemperatureDependentConstants({"sigma": "sqrt(kT/m)"})
    ...

    We instantiate the integrator normally.

    >>> integrator = TestIntegrator(temperature=350*unit.kelvin)
    >>> integrator.getTemperature()
    Quantity(value=350.0, unit=kelvin)
    >>> integrator.setTemperature(380.0*unit.kelvin)
    >>> integrator.getTemperature()
    Quantity(value=380.0, unit=kelvin)
    >>> integrator.getGlobalVariableByName('kT')
    3.1594995390636815

    Notice that a CustomIntegrator bound to a context loses any extra method.

    >>> from openmmtools import testsystems
    >>> test = testsystems.HarmonicOscillator()
    >>> context = openmm.Context(test.system, integrator)
    >>> integrator = context.getIntegrator()
    >>> integrator.getTemperature()
    Traceback (most recent call last):
    ...
    AttributeError: type object 'object' has no attribute '__getattr__'

    We can restore the original interface with a class method

    >>> ThermostatedIntegrator.restore_interface(integrator)
    True
    >>> integrator.getTemperature()
    Quantity(value=380.0, unit=kelvin)
    >>> integrator.setTemperature(400.0*unit.kelvin)
    >>> isinstance(integrator, TestIntegrator)
    True

    """
    def __init__(self, temperature, *args, **kwargs):
        super(ThermostatedIntegrator, self).__init__(*args, **kwargs)
        self.addGlobalVariable('kT', kB * temperature)  # thermal energy

    def getTemperature(self):
        """Return the temperature of the heat bath.

        Returns
        -------
        temperature : simtk.unit.Quantity
            The temperature of the heat bath in kelvins.

        """
        kT = self.getGlobalVariableByName('kT') * units.kilojoule_per_mole
        temperature = kT / kB
        return temperature

    def setTemperature(self, temperature):
        """Set the temperature of the heat bath.

        Parameters
        ----------
        temperature : simtk.unit.Quantity
            The new temperature of the heat bath (temperature units).

        """
        kT = kB * temperature
        self.setGlobalVariableByName('kT', kT)

        # Update the changed flag if it exist.
        try:
            self.setGlobalVariableByName('has_kT_changed', 1)
        except Exception:
            pass

    def addComputeTemperatureDependentConstants(self, compute_per_dof):
        """Wrap the ComputePerDof into an if-block executed only when kT changes.

        Parameters
        ----------
        compute_per_dof : dict of str: str
            A dictionary of variable_name: expression.

        """
        # First check if flag variable already exist.
        try:
            self.getGlobalVariableByName('has_kT_changed')
        except Exception:
            self.addGlobalVariable('has_kT_changed', 1)

        # Create if-block that conditionally update the per-DOF variables.
        self.beginIfBlock('has_kT_changed = 1')
        for variable, expression in compute_per_dof.items():
            self.addComputePerDof(variable, expression)
        self.addComputeGlobal('has_kT_changed', '0')
        self.endBlock()

    @classmethod
    def is_thermostated(cls, integrator):
        """Return true if the integrator is a ThermostatedIntegrator.

        This can be useful when you only have access to the Context
        CustomIntegrator, which loses all extra function during serialization.

        Parameters
        ----------
        integrator : simtk.openmm.Integrator
            The integrator to check.

        Returns
        -------
        True if the original CustomIntegrator class inherited from
        ThermostatedIntegrator, False otherwise.

        """
        try:
            integrator.getGlobalVariableByName('kT')
        except Exception:
            return False
        return super(ThermostatedIntegrator, cls).is_restorable(integrator)

    @classmethod
    def restore_interface(cls, integrator):
        """Restore the original interface of a CustomIntegrator.

        The function restore the methods of the original class that
        inherited from ThermostatedIntegrator. Return False if the interface
        could not be restored.

        Parameters
        ----------
        integrator : simtk.openmm.CustomIntegrator
            The integrator to which add methods.

        Returns
        -------
        True if the original class interface could be restored, False otherwise.

        """
        restored = super(ThermostatedIntegrator, cls).restore_interface(integrator)
        # Warn the user if he is implementing a CustomIntegrator
        # that may keep the stationary distribution at a certain
        # temperature without exposing getters and setters.
        if not restored:
            try:
                integrator.getGlobalVariableByName('kT')
            except Exception:
                pass
            else:
                if not hasattr(integrator, 'getTemperature'):
                    logger.warning("The integrator {} has a global variable 'kT' variable "
                                   "but does not expose getter and setter for the temperature. "
                                   "Consider inheriting from ThermostatedIntegrator.")
        return restored

# ============================================================================================
# INTEGRATORS
# ============================================================================================


class MTSIntegrator(respa.MTSIntegrator):

    """
    MTSIntegrator implements the rRESPA multiple time step integration algorithm.

    This integrator allows different forces to be evaluated at different frequencies,
    for example to evaluate the expensive, slowly changing forces less frequently than
    the inexpensive, quickly changing forces.

    To use it, you must first divide your forces into two or more groups (by calling
    setForceGroup() on them) that should be evaluated at different frequencies.  When
    you create the integrator, you provide a tuple for each group specifying the index
    of the force group and the frequency (as a fraction of the outermost time step) at
    which to evaluate it.  For example:

    >>> integrator = MTSIntegrator(4*simtk.unit.femtoseconds, [(0,1), (1,2), (2,8)])

    This specifies that the outermost time step is 4 fs, so each step of the integrator
    will advance time by that much.  It also says that force group 0 should be evaluated
    once per time step, force group 1 should be evaluated twice per time step (every 2 fs),
    and force group 2 should be evaluated eight times per time step (every 0.5 fs).

    For details, see Tuckerman et al., J. Chem. Phys. 97(3) pp. 1990-2001 (1992).

    """

    def __init__(self, timestep=1.0 * simtk.unit.femtoseconds, groups=[(0, 1)]):
        """Create an MTSIntegrator.

        Parameters
        ----------
        timestep : simtk.unit.Quantity with units compatible with femtoseconds, optional default=1*femtoseconds
           The largest (outermost) integration time step to use.
        groups : list of tuples, optional, default=(0,1)
           A list of tuples defining the force groups.  The first element of each tuple is the force group index, and the second element is the number of times that force group should be evaluated in one time step.

        """
        super(MTSIntegrator, self).__init__(timestep, groups)


class DummyIntegrator(mm.CustomIntegrator):

    """
    Construct a dummy integrator that does nothing except update call the force updates.

    Returns
    -------
    integrator : mm.CustomIntegrator
        A dummy integrator.

    Examples
    --------

    Create a dummy integrator.

    >>> integrator = DummyIntegrator()

    """

    def __init__(self):
        timestep = 0.0 * units.femtoseconds
        super(DummyIntegrator, self).__init__(timestep)
        self.addUpdateContextState()
        self.addConstrainPositions()
        self.addConstrainVelocities()


class GradientDescentMinimizationIntegrator(mm.CustomIntegrator):

    """Simple gradient descent minimizer implemented as an integrator.

    Examples
    --------

    Create a gradient descent minimization integrator.

    >>> integrator = GradientDescentMinimizationIntegrator()

    """

    def __init__(self, initial_step_size=0.01 * units.angstroms):
        """
        Construct a simple gradient descent minimization integrator.

        Parameters
        ----------
        initial_step_size : numpy.unit.Quantity compatible with nanometers, default: 0.01*simtk.unit.angstroms
           The norm of the initial step size guess.

        Notes
        -----
        An adaptive step size is used.

        """

        timestep = 1.0 * units.femtoseconds
        super(GradientDescentMinimizationIntegrator, self).__init__(timestep)

        self.addGlobalVariable("step_size", initial_step_size / units.nanometers)
        self.addGlobalVariable("energy_old", 0)
        self.addGlobalVariable("energy_new", 0)
        self.addGlobalVariable("delta_energy", 0)
        self.addGlobalVariable("accept", 0)
        self.addGlobalVariable("fnorm2", 0)
        self.addPerDofVariable("x_old", 0)

        # Update context state.
        self.addUpdateContextState()

        # Constrain positions.
        self.addConstrainPositions()

        # Store old energy and positions.
        self.addComputeGlobal("energy_old", "energy")
        self.addComputePerDof("x_old", "x")

        # Compute sum of squared norm.
        self.addComputeSum("fnorm2", "f^2")

        # Take step.
        self.addComputePerDof("x", "x+step_size*f/sqrt(fnorm2 + delta(fnorm2))")
        self.addConstrainPositions()

        # Ensure we only keep steps that go downhill in energy.
        self.addComputeGlobal("energy_new", "energy")
        self.addComputeGlobal("delta_energy", "energy_new-energy_old")
        # Accept also checks for NaN
        self.addComputeGlobal("accept", "step(-delta_energy) * delta(energy - energy_new)")

        self.addComputePerDof("x", "accept*x + (1-accept)*x_old")

        # Update step size.
        self.addComputeGlobal("step_size", "step_size * (2.0*accept + 0.5*(1-accept))")


class VelocityVerletIntegrator(mm.CustomIntegrator):

    """Verlocity Verlet integrator.

    Notes
    -----
    This integrator is taken verbatim from Peter Eastman's example appearing in the CustomIntegrator header file documentation.

    References
    ----------
    W. C. Swope, H. C. Andersen, P. H. Berens, and K. R. Wilson, J. Chem. Phys. 76, 637 (1982)

    Examples
    --------

    Create a velocity Verlet integrator.

    >>> timestep = 1.0 * simtk.unit.femtoseconds
    >>> integrator = VelocityVerletIntegrator(timestep)

    """

    def __init__(self, timestep=1.0 * simtk.unit.femtoseconds):
        """Construct a velocity Verlet integrator.

        Parameters
        ----------
        timestep : numpy.unit.Quantity compatible with femtoseconds, default: 1*simtk.unit.femtoseconds
           The integration timestep.

        """

        super(VelocityVerletIntegrator, self).__init__(timestep)

        self.addPerDofVariable("x1", 0)

        self.addUpdateContextState()
        self.addComputePerDof("v", "v+0.5*dt*f/m")
        self.addComputePerDof("x", "x+dt*v")
        self.addComputePerDof("x1", "x")
        self.addConstrainPositions()
        self.addComputePerDof("v", "v+0.5*dt*f/m+(x-x1)/dt")
        self.addConstrainVelocities()


class AndersenVelocityVerletIntegrator(ThermostatedIntegrator):

    """Velocity Verlet integrator with Andersen thermostat using per-particle collisions (rather than massive collisions).

    References
    ----------
    Hans C. Andersen "Molecular dynamics simulations at constant pressure and/or temperature", Journal of Chemical Physics 72, 2384-2393 (1980)
    http://dx.doi.org/10.1063/1.439486

    Examples
    --------

    Create a velocity Verlet integrator with Andersen thermostat.

    >>> timestep = 1.0 * simtk.unit.femtoseconds
    >>> collision_rate = 91.0 / simtk.unit.picoseconds
    >>> temperature = 298.0 * simtk.unit.kelvin
    >>> integrator = AndersenVelocityVerletIntegrator(temperature, collision_rate, timestep)

    Notes
    ------
    The velocity Verlet integrator is taken verbatim from Peter Eastman's example in the CustomIntegrator header file documentation.
    The efficiency could be improved by avoiding recomputation of sigma_v every timestep.

    """

    def __init__(self, temperature=298 * simtk.unit.kelvin, collision_rate=91.0 / simtk.unit.picoseconds, timestep=1.0 * simtk.unit.femtoseconds):
        """Construct a velocity Verlet integrator with Andersen thermostat, implemented as per-particle collisions (rather than massive collisions).

        Parameters
        ----------
        temperature : numpy.unit.Quantity compatible with kelvin, default=298*simtk.unit.kelvin
           The temperature of the fictitious bath.
        collision_rate : numpy.unit.Quantity compatible with 1/picoseconds, default=91/simtk.unit.picoseconds
           The collision rate with fictitious bath particles.
        timestep : numpy.unit.Quantity compatible with femtoseconds, default=1*simtk.unit.femtoseconds
           The integration timestep.

        """
        super(AndersenVelocityVerletIntegrator, self).__init__(temperature, timestep)

        #
        # Integrator initialization.
        #
        self.addGlobalVariable("p_collision", timestep * collision_rate)  # per-particle collision probability per timestep
        self.addPerDofVariable("sigma_v", 0)  # velocity distribution stddev for Maxwell-Boltzmann (computed later)
        self.addPerDofVariable("collision", 0)  # 1 if collision has occured this timestep, 0 otherwise
        self.addPerDofVariable("x1", 0)  # for constraints

        #
        # Update velocities from Maxwell-Boltzmann distribution for particles that collide.
        #
        self.addComputeTemperatureDependentConstants({"sigma_v": "sqrt(kT/m)"})
        self.addComputePerDof("collision", "step(p_collision-uniform)")  # if collision has occured this timestep, 0 otherwise
        self.addComputePerDof("v", "(1-collision)*v + collision*sigma_v*gaussian")  # randomize velocities of particles that have collided

        #
        # Velocity Verlet step
        #
        self.addUpdateContextState()
        self.addComputePerDof("v", "v+0.5*dt*f/m")
        self.addComputePerDof("x", "x+dt*v")
        self.addComputePerDof("x1", "x")
        self.addConstrainPositions()
        self.addComputePerDof("v", "v+0.5*dt*f/m+(x-x1)/dt")
        self.addConstrainVelocities()


class MetropolisMonteCarloIntegrator(ThermostatedIntegrator):

    """
    Metropolis Monte Carlo with Gaussian displacement trials.

    """

    def __init__(self, temperature=298.0 * simtk.unit.kelvin, sigma=0.1 * simtk.unit.angstroms, timestep=1 * simtk.unit.femtoseconds):
        """
        Create a simple Metropolis Monte Carlo integrator that uses Gaussian displacement trials.

        Parameters
        ----------
        temperature : numpy.unit.Quantity compatible with kelvin, default: 298*simtk.unit.kelvin
           The temperature.
        sigma : numpy.unit.Quantity compatible with nanometers, default: 0.1*simtk.unit.angstroms
           The displacement standard deviation for each degree of freedom.
        timestep : numpy.unit.Quantity compatible with femtoseconds, default: 1.0*simtk.unit.femtoseconds
           The integration timestep, which is purely fictitious---it is just used to advance the simulation clock.

        Warning
        -------
        This integrator does not respect constraints.

        Notes
        -----
        The timestep is purely fictitious, and just used to advance the simulation clock.
        Velocities are drawn from a Maxwell-Boltzmann distribution each timestep to generate correct (x,v) statistics.
        Additional global variables 'ntrials' and  'naccept' keep track of how many trials have been attempted and accepted, respectively.

        Examples
        --------

        Create a Metropolis Monte Carlo integrator with specified random displacement standard deviation.

        >>> timestep = 1.0 * simtk.unit.femtoseconds # fictitious timestep
        >>> temperature = 298.0 * simtk.unit.kelvin
        >>> sigma = 1.0 * simtk.unit.angstroms
        >>> integrator = MetropolisMonteCarloIntegrator(temperature, sigma, timestep)

        """

        # Create a new Custom integrator.
        super(MetropolisMonteCarloIntegrator, self).__init__(temperature, timestep)

        #
        # Integrator initialization.
        #
        self.addGlobalVariable("naccept", 0)  # number accepted
        self.addGlobalVariable("ntrials", 0)  # number of Metropolization trials

        self.addPerDofVariable("sigma_x", sigma)  # perturbation size
        self.addPerDofVariable("sigma_v", 0)  # velocity distribution stddev for Maxwell-Boltzmann (set later)
        self.addPerDofVariable("xold", 0)  # old positions
        self.addGlobalVariable("Eold", 0)  # old energy
        self.addGlobalVariable("Enew", 0)  # new energy
        self.addGlobalVariable("accept", 0)  # accept or reject

        #
        # Context state update.
        #
        self.addUpdateContextState()

        #
        # Update velocities from Maxwell-Boltzmann distribution.
        #
        self.addComputeTemperatureDependentConstants({"sigma_v": "sqrt(kT/m)"})
        self.addComputePerDof("v", "sigma_v*gaussian")
        self.addConstrainVelocities()

        #
        # propagation steps
        #
        # Store old positions and energy.
        self.addComputePerDof("xold", "x")
        self.addComputeGlobal("Eold", "energy")
        # Gaussian particle displacements.
        self.addComputePerDof("x", "x + sigma_x*gaussian")
        # Accept or reject with Metropolis criteria.
        self.addComputeGlobal("accept", "step(exp(-(energy-Eold)/kT) - uniform)")
        self.addComputePerDof("x", "(1-accept)*xold + x*accept")
        # Accumulate acceptance statistics.
        self.addComputeGlobal("naccept", "naccept + accept")
        self.addComputeGlobal("ntrials", "ntrials + 1")


class HMCIntegrator(ThermostatedIntegrator):

    """
    Hybrid Monte Carlo (HMC) integrator.

    """

    def __init__(self, temperature=298.0 * simtk.unit.kelvin, nsteps=10, timestep=1 * simtk.unit.femtoseconds):
        """
        Create a hybrid Monte Carlo (HMC) integrator.

        Parameters
        ----------
        temperature : numpy.unit.Quantity compatible with kelvin, default: 298*simtk.unit.kelvin
           The temperature.
        nsteps : int, default: 10
           The number of velocity Verlet steps to take per HMC trial.
        timestep : numpy.unit.Quantity compatible with femtoseconds, default: 1*simtk.unit.femtoseconds
           The integration timestep.

        Warning
        -------
        Because 'nsteps' sets the number of steps taken, a call to integrator.step(1) actually takes 'nsteps' steps.

        Notes
        -----
        The velocity is drawn from a Maxwell-Boltzmann distribution, then 'nsteps' steps are taken,
        and the new configuration is either accepted or rejected.

        Additional global variables 'ntrials' and  'naccept' keep track of how many trials have been attempted and
        accepted, respectively.

        TODO
        ----
        Currently, the simulation timestep is only advanced by 'timestep' each step, rather than timestep*nsteps.  Fix this.

        Examples
        --------

        Create an HMC integrator.

        >>> timestep = 1.0 * simtk.unit.femtoseconds # fictitious timestep
        >>> temperature = 298.0 * simtk.unit.kelvin
        >>> nsteps = 10 # number of steps per call
        >>> integrator = HMCIntegrator(temperature, nsteps, timestep)

        """

        super(HMCIntegrator, self).__init__(temperature, timestep)

        #
        # Integrator initialization.
        #
        self.addGlobalVariable("naccept", 0)  # number accepted
        self.addGlobalVariable("ntrials", 0)  # number of Metropolization trials

        self.addPerDofVariable("sigma", 0)
        self.addGlobalVariable("ke", 0)  # kinetic energy
        self.addPerDofVariable("xold", 0)  # old positions
        self.addGlobalVariable("Eold", 0)  # old energy
        self.addGlobalVariable("Enew", 0)  # new energy
        self.addGlobalVariable("accept", 0)  # accept or reject
        self.addPerDofVariable("x1", 0)  # for constraints

        #
        # Pre-computation.
        # This only needs to be done once, but it needs to be done for each degree of freedom.
        # Could move this to initialization?
        #
        self.addComputeTemperatureDependentConstants({"sigma": "sqrt(kT/m)"})

        #
        # Allow Context updating here, outside of inner loop only.
        #
        self.addUpdateContextState()

        #
        # Draw new velocity.
        #
        self.addComputePerDof("v", "sigma*gaussian")
        self.addConstrainVelocities()

        #
        # Store old position and energy.
        #
        self.addComputeSum("ke", "0.5*m*v*v")
        self.addComputeGlobal("Eold", "ke + energy")
        self.addComputePerDof("xold", "x")

        #
        # Inner symplectic steps using velocity Verlet.
        #
        for step in range(nsteps):
            self.addComputePerDof("v", "v+0.5*dt*f/m")
            self.addComputePerDof("x", "x+dt*v")
            self.addComputePerDof("x1", "x")
            self.addConstrainPositions()
            self.addComputePerDof("v", "v+0.5*dt*f/m+(x-x1)/dt")
            self.addConstrainVelocities()

        #
        # Accept/reject step.
        #
        self.addComputeSum("ke", "0.5*m*v*v")
        self.addComputeGlobal("Enew", "ke + energy")
        self.addComputeGlobal("accept", "step(exp(-(Enew-Eold)/kT) - uniform)")
        self.addComputePerDof("x", "x*accept + xold*(1-accept)")

        #
        # Accumulate statistics.
        #
        self.addComputeGlobal("naccept", "naccept + accept")
        self.addComputeGlobal("ntrials", "ntrials + 1")

    @property
    def n_accept(self):
        """The number of accepted HMC moves."""
        return self.getGlobalVariableByName("naccept")

    @property
    def n_trials(self):
        """The total number of attempted HMC moves."""
        return self.getGlobalVariableByName("ntrials")

    @property
    def acceptance_rate(self):
        """The acceptance rate: n_accept  / n_trials."""
        return self.n_accept / float(self.n_trials)


class GHMCIntegrator(ThermostatedIntegrator):

    """
    Generalized hybrid Monte Carlo (GHMC) integrator.

    """

    def __init__(self, temperature=298.0 * simtk.unit.kelvin, collision_rate=91.0 / simtk.unit.picoseconds, timestep=1.0 * simtk.unit.femtoseconds):
        """
        Create a generalized hybrid Monte Carlo (GHMC) integrator.

        Parameters
        ----------
        temperature : simtk.unit.Quantity compatible with kelvin, default: 298*unit.kelvin
           The temperature.
        collision_rate : simtk.unit.Quantity compatible with 1/picoseconds, default: 91.0/unit.picoseconds
           The collision rate.
        timestep : simtk.unit.Quantity compatible with femtoseconds, default: 1.0*unit.femtoseconds
           The integration timestep.

        Notes
        -----
        This integrator is equivalent to a Langevin integrator in the velocity Verlet discretization with a
        Metrpolization step to ensure sampling from the appropriate distribution.

        Additional global variables 'ntrials' and  'naccept' keep track of how many trials have been attempted and
        accepted, respectively.

        TODO
        ----
        * Move initialization of 'sigma' to setting the per-particle variables.
        * Generalize to use MTS inner integrator.

        Examples
        --------

        Create a GHMC integrator.

        >>> temperature = 298.0 * simtk.unit.kelvin
        >>> collision_rate = 91.0 / simtk.unit.picoseconds
        >>> timestep = 1.0 * simtk.unit.femtoseconds
        >>> integrator = GHMCIntegrator(temperature, collision_rate, timestep)

        References
        ----------
        Lelievre T, Stoltz G, and Rousset M. Free Energy Computations: A Mathematical Perspective
        http://www.amazon.com/Free-Energy-Computations-Mathematical-Perspective/dp/1848162472

        """

        # Initialize constants.
        gamma = collision_rate

        # Create a new custom integrator.
        super(GHMCIntegrator, self).__init__(temperature, timestep)

        #
        # Integrator initialization.
        #
        self.addGlobalVariable("b", numpy.exp(-gamma * timestep))  # velocity mixing parameter
        self.addPerDofVariable("sigma", 0) # velocity standard deviation
        self.addGlobalVariable("ke", 0)  # kinetic energy
        self.addPerDofVariable("vold", 0)  # old velocities
        self.addPerDofVariable("xold", 0)  # old positions
        self.addGlobalVariable("Eold", 0)  # old energy
        self.addGlobalVariable("Enew", 0)  # new energy
        self.addGlobalVariable("potential_old", 0)  # old potential energy
        self.addGlobalVariable("potential_new", 0)  # new potential energy
        self.addGlobalVariable("accept", 0)  # accept or reject
        self.addGlobalVariable("naccept", 0)  # number accepted
        self.addGlobalVariable("ntrials", 0)  # number of Metropolization trials
        self.addPerDofVariable("x1", 0)  # position before application of constraints

        #
        # Initialization.
        #
        self.beginIfBlock("ntrials = 0")
        self.addComputePerDof("sigma", "sqrt(kT/m)")
        self.addConstrainPositions()
        self.addConstrainVelocities()
        self.endBlock()

        #
        # Allow context updating here.
        #
        self.addUpdateContextState()

        #
        # Velocity randomization
        #
        self.addComputePerDof("v", "sqrt(b)*v + sqrt(1-b)*sigma*gaussian")
        self.addConstrainVelocities()

        # Compute initial total energy
        self.addComputeSum("ke", "0.5*m*v*v")
        self.addComputeGlobal("potential_old", "energy")
        self.addComputeGlobal("Eold", "ke + potential_old")
        self.addComputePerDof("xold", "x")
        self.addComputePerDof("vold", "v")
        # Velocity Verlet step
        self.addComputePerDof("v", "v + 0.5*dt*f/m")
        self.addComputePerDof("x", "x + v*dt")
        self.addComputePerDof("x1", "x")
        self.addConstrainPositions()
        self.addComputePerDof("v", "v + 0.5*dt*f/m + (x-x1)/dt")
        self.addConstrainVelocities()
        # Compute final total energy
        self.addComputeSum("ke", "0.5*m*v*v")
        self.addComputeGlobal("potential_new", "energy")
        self.addComputeGlobal("Enew", "ke + potential_new")
        # Accept/reject, ensuring rejection if energy is NaN
        self.addComputeGlobal("accept", "step(exp(-(Enew-Eold)/kT) - uniform)")
        self.beginIfBlock("accept != 1")
        self.addComputePerDof("x", "xold")
        self.addComputePerDof("v", "-vold")
        self.addComputeGlobal("potential_new", "potential_old")
        self.endBlock()

        #
        # Velocity randomization
        #
        self.addComputePerDof("v", "sqrt(b)*v + sqrt(1-b)*sigma*gaussian")
        self.addConstrainVelocities()

        #
        # Accumulate statistics.
        #
        self.addComputeGlobal("naccept", "naccept + accept")
        self.addComputeGlobal("ntrials", "ntrials + 1")
    
    def resetStatistics(self):
        """
        Reset the step counter and statistics

        """
        self.setGlobalVariableByName('ntrials', 0)
        self.setGlobalVariableByName('naccept', 0)

    def setTemperature(self, temperature):
        """Set the temperature of the heat bath.

        This also resets the trial statistics.

        Parameters
        ----------
        temperature : simtk.unit.Quantity
            The new temperature of the heat bath (temperature units).

        """
        super(GHMCIntegrator, self).setTemperature(temperature)
        # Reset statistics to ensure 'sigma' is updated on step 0
        self.resetStatistics()

class LangevinSplittingIntegrator(ThermostatedIntegrator):
    """Integrates Langevin dynamics with a prescribed operator splitting.

    One way to divide the Langevin system is into three parts which can each be solved "exactly:"
        - R: Linear "drift" / Constrained "drift"
            Deterministic update of *positions*, using current velocities
            x <- x + v dt

        - V: Linear "kick" / Constrained "kick"
            Deterministic update of *velocities*, using current forces
            v <- v + (f/m) dt
                where f = force, m = mass

        - O: Ornstein-Uhlenbeck
            Stochastic update of velocities, simulating interaction with a heat bath
            v <- av + b sqrt(kT/m) R
                where
                a = e^(-gamma dt)
                b = sqrt(1 - e^(-2gamma dt))
                R is i.i.d. standard normal

    We can then construct integrators by solving each part for a certain timestep in sequence.
    (We can further split up the V step by force group, evaluating cheap but fast-fluctuating
    forces more frequently than expensive but slow-fluctuating forces. Since forces are only
    evaluated in the V step, we represent this by including in our "alphabet" V0, V1, ...)

    When the system contains holonomic constraints, these steps are confined to the constraint
    manifold.

    Examples
    --------
        - VVVR
            splitting="O V R V O"
        - BAOAB:
            splitting="V R O R V"
        - g-BAOAB, with K_r=3:
            splitting="V R R R O R R R V"
        - g-BAOAB with solvent-solute splitting, K_r=K_p=2:
            splitting="V0 V1 R R O R R V1 R R O R R V1 V0"

    Attributes
    ----------
    _kinetic_energy : str
        This is 0.5*m*v*v by default, and is the expression used for the kinetic energy

    References
    ----------
    [Leimkuhler and Matthews, 2015] Molecular dynamics: with deterministic and stochastic numerical methods, Chapter 7
    """

    _kinetic_energy = "0.5 * m * v * v"

    def __init__(self,
                 splitting="V R O R V",
                 temperature=298.0 * simtk.unit.kelvin,
                 collision_rate=1.0 / simtk.unit.picoseconds,
                 timestep=1.0 * simtk.unit.femtoseconds,
                 constraint_tolerance=1e-8,
                 measure_shadow_work=False,
                 measure_heat=True,
                 ):
        """Create a Langevin integrator with the prescribed operator splitting.

        Parameters
        ----------
        splitting : string, default: "V R O R V"
            Sequence of "R", "V", "O" (and optionally "(", ")", "V0", "V1", ...) substeps to be executed each timestep.

            Forces are only used in V-step. Handle multiple force groups by appending the force group index
            to V-steps, e.g. "V0" will only use forces from force group 0. "V" will perform a step using all forces.
            "(" will cause metropolization, and must be followed later by a ")".


        temperature : numpy.unit.Quantity compatible with kelvin, default: 298.0*simtk.unit.kelvin
           Fictitious "bath" temperature

        collision_rate : numpy.unit.Quantity compatible with 1/picoseconds, default: 91.0/simtk.unit.picoseconds
           Collision rate

        timestep : numpy.unit.Quantity compatible with femtoseconds, default: 1.0*simtk.unit.femtoseconds
           Integration timestep

        constraint_tolerance : float, default: 1.0e-8
            Tolerance for constraint solver

        measure_shadow_work : boolean, default: False
            Accumulate the shadow work performed by the symplectic substeps, in the global `shadow_work`

        measure_heat : boolean, default: True
            Accumulate the heat exchanged with the bath in each step, in the global `heat`
        """

        # Compute constants
        gamma = collision_rate

        # Check if integrator is metropolized by checking for M step:
        if splitting.find("(") > -1:
            self._metropolized_integrator = True
            measure_shadow_work = True
        else:
            self._metropolized_integrator = False

        ORV_counts, mts, force_group_nV = self.parse_splitting_string(splitting)

        # Create a new CustomIntegrator
        super(LangevinSplittingIntegrator, self).__init__(temperature, timestep)

        # Initialize
        self.addPerDofVariable("sigma", 0)

        # Velocity mixing parameter: current velocity component
        h = timestep / max(1, ORV_counts['O'])
        self.addGlobalVariable("a", numpy.exp(-gamma * h))

        # Velocity mixing parameter: random velocity component
        self.addGlobalVariable("b", numpy.sqrt(1 - numpy.exp(- 2 * gamma * h)))

        # Positions before application of position constraints
        self.addPerDofVariable("x1", 0)

        # Set constraint tolerance
        self.setConstraintTolerance(constraint_tolerance)

        # Add bookkeeping variables
        if measure_heat:
            self.addGlobalVariable("heat", 0)

        if measure_shadow_work or measure_heat:
            self.addGlobalVariable("old_ke", 0)
            self.addGlobalVariable("new_ke", 0)

        if measure_shadow_work:
            self.addGlobalVariable("old_pe", 0)
            self.addGlobalVariable("new_pe", 0)
            self.addGlobalVariable("shadow_work", 0)

        # If we metropolize, we have to keep track of the before and after (x, v)
        if self._metropolized_integrator:
            self.addGlobalVariable("ntrials", 0)
            self.addGlobalVariable("nreject", 0)
            self.addGlobalVariable("naccept", 0)
            self.addPerDofVariable("vold", 0)
            self.addPerDofVariable("xold", 0)

        # Integrate
        self.addUpdateContextState()
        self.addComputeTemperatureDependentConstants({"sigma": "sqrt(kT/m)"})

        self.add_integrator_steps(splitting, measure_shadow_work, measure_heat, ORV_counts, force_group_nV, mts)

    def add_integrator_steps(self, splitting, measure_shadow_work, measure_heat, ORV_counts, force_group_nV, mts):
        """Add the steps to the integrator--this can be overridden to place steps around the integration.

        Parameters
        ----------
        splitting : str
            The Langevin splitting string
        measure_shadow_work : bool
            Whether to measure shadow work
        measure_heat : bool
            Whether to measure heat
        ORV_counts : dict
            Dictionary of occurrences of O, R, V
        force_group_nV : dict
            Dictionary of the number of Vs per force group
        mts : bool
            Whether this integrator defines an MTS integrator
        """
        for i, step in enumerate(splitting.split()):
            self.substep_function(step, measure_shadow_work, measure_heat, ORV_counts['R'], force_group_nV, mts)

    def sanity_check(self, splitting, allowed_characters="()RVO0123456789"):
        """Perform a basic sanity check on the splitting string to ensure that it makes sense.

        Parameters
        ----------
        splitting : str
            The string specifying the integrator splitting
        mts : bool
            Whether the integrator is a multiple timestep integrator
        allowed_characters : str, optional
            The characters allowed to be present in the splitting string.
            Default RVO and the digits 0-9.
        """

        # Space is just a delimiter--remove it
        splitting_no_space = splitting.replace(" ", "")

        # sanity check to make sure only allowed combinations are present in string:
        for step in splitting.split():
            if step[0]=="V":
                if len(step) > 1:
                    try:
                        force_group_number = int(step[1:])
                        if force_group_number > 31:
                            raise ValueError("OpenMM only allows up to 32 force groups")
                    except ValueError:
                        raise ValueError("You must use an integer force group")
            elif step == "(":
                    if ")" not in splitting:
                        raise ValueError("Use of { must be followed by }")
                    if not self.verify_metropolization(splitting):
                        raise ValueError("Shadow work generating steps found outside the Metropolization block")
            elif step in allowed_characters:
                continue
            else:
                raise ValueError("Invalid step name used")

        # Make sure we contain at least one of R, V, O steps
        assert ("R" in splitting_no_space)
        assert ("V" in splitting_no_space)
        assert ("O" in splitting_no_space)

    def verify_metropolization(self, splitting):
        """Verify that the shadow-work generating steps are all inside the metropolis block

        Returns False if they are not.

        Parameters
        ----------
        splitting : str
            The langevin splitting string

        Returns
        -------
        valid_metropolis : bool
            Whether all shadow-work generating steps are in the {} block
        """
        # check that there is exactly one metropolized region
        if splitting.count(")") != 1 or splitting.count("(") != 1:
            raise ValueError("There can only be one Metropolized region.")

        # find the metropolization steps:
        M_start_index = splitting.find("(")
        M_end_index = splitting.find(")")

        # accept/reject happens before the beginning of metropolis step
        if M_start_index > M_end_index:
            return False

        non_metropolis_string = splitting[:M_start_index] + splitting[M_end_index:]

        if "R" in non_metropolis_string or "V" in non_metropolis_string:
            return False
        else:
            return True



    def R_step(self, measure_shadow_work, n_R):
        """Add an R step (position update) given the velocities.

        Parameters
        ----------
        measure_shadow_work : bool
            Whether to compute the shadow work
        n_R : int
            Number of R steps in total (this determines the size of the timestep)
        """
        if measure_shadow_work:
            self.addComputeGlobal("old_pe", "energy")
            self.addComputeSum("old_ke", self._kinetic_energy)

        # update positions (and velocities, if there are constraints)
        self.addComputePerDof("x", "x + ((dt / {}) * v)".format(n_R))
        self.addComputePerDof("x1", "x")  # save pre-constraint positions in x1
        self.addConstrainPositions()  # x is now constrained
        self.addComputePerDof("v", "v + ((x - x1) / (dt / {}))".format(n_R))
        self.addConstrainVelocities()

        if measure_shadow_work:
            self.addComputeGlobal("new_pe", "energy")
            self.addComputeSum("new_ke", self._kinetic_energy)
            self.addComputeGlobal("shadow_work", "shadow_work + (new_ke + new_pe) - (old_ke + old_pe)")

    def V_step(self, fg, measure_shadow_work, force_group_nV, mts):
        """Deterministic velocity update, using only forces from force-group fg.

        Parameters
        ----------
        fg : string
            Force group to use in this substep.
            "" means all forces, "0" means force-group 0, etc.
        measure_shadow_work : bool
            Whether to compute shadow work
        force_group_nV : dict
            Number of V steps per integrator step per force group--used to compute per-V timestep.
            In non-MTS setting, this is just {0: nV}
        mts : bool
            Whether this integrator is a multiple timestep integrator
        """
        if measure_shadow_work:
            self.addComputeSum("old_ke", self._kinetic_energy)

        # update velocities
        if mts:
            self.addComputePerDof("v", "v + ((dt / {}) * f{} / m)".format(force_group_nV[fg], fg))
        else:
            self.addComputePerDof("v", "v + (dt / {}) * f / m".format(force_group_nV["0"]))

        self.addConstrainVelocities()

        if measure_shadow_work:
            self.addComputeSum("new_ke", self._kinetic_energy)
            self.addComputeGlobal("shadow_work", "shadow_work + (new_ke - old_ke)")

    def O_step(self, measure_heat):
        """Add an O step (stochastic velocity update)

        Parameters
        ----------
        measure_heat : bool
            Whether to compute the heat
        """

        if measure_heat:
            self.addComputeSum("old_ke", self._kinetic_energy)

        # update velocities
        self.addComputePerDof("v", "(a * v) + (b * sigma * gaussian)")
        self.addConstrainVelocities()

        if measure_heat:
            self.addComputeSum("new_ke", self._kinetic_energy)
            self.addComputeGlobal("heat", "heat + (new_ke - old_ke)")

    def substep_function(self, step_string, measure_shadow_work, measure_heat, n_R, force_group_nV, mts):
        """Take step string, and add the appropriate R, V, O step with appropriate parameters.

        The step string input here is a single character (or character + number, for MTS)

        Parameters
        ----------
        step_string : str
            R, O, V, {, }, or Vn (where n is a nonnegative integer specifying force group)
        measure_shadow_work : bool
            Whether the steps should measure shadow work
        measure_heat : bool
            Whether the O step should measure heat
        n_R : int
            The number of R steps per integrator step
        n_V : int
            The number of V steps per integrator step
        force_group_nV : dict
            The number of V steps per integrator step per force group. {0: nV} if not mts
        mts : bool
            Whether the integrator is a multiple timestep integrator
        """

        if step_string == "O":
            self.O_step(measure_heat)
        elif step_string == "R":
            self.R_step(measure_shadow_work, n_R)
        elif step_string == "(":
            self.addComputePerDof("xold", "x")
            self.addComputePerDof("vold", "v")
        elif step_string == ")":
            self.metropolize()
        elif step_string[0] == "V":
            # get the force group for this update--it's the number after the V
            force_group = step_string[1:]
            self.V_step(force_group, measure_shadow_work, force_group_nV, mts)

    def parse_splitting_string(self, splitting_string):
        """Parse the splitting string to check for simple errors and extract necessary information

        Parameters
        ----------
        splitting_string : str
            The string that specifies how to do the integrator splitting

        Returns
        -------
        ORV_counts : dict
            Number of O, R, and V steps
        mts : bool
            Whether the splitting specifies an MTS integrator
        force_group_n_V : dict
            Specifies the number of V steps per force group. {"0": nV} if not MTS
        """
        # convert the string to all caps
        splitting_string = splitting_string.upper()

        # sanity check the splitting string
        self.sanity_check(splitting_string)

        ORV_counts = dict()

        # count number of R, V, O steps:
        ORV_counts["R"] = splitting_string.count("R")
        ORV_counts["V"] = splitting_string.count("V")
        ORV_counts["O"] = splitting_string.count("O")

        # split by delimiter (space)
        step_list = splitting_string.split(" ")

        # populate a list with all the force groups in the system
        force_group_list = []
        for step in step_list:
            # if the length of the step is greater than one, it has a digit after it
            if step[0] == "V" and len(step) > 1:
                force_group_list.append(step[1:])

        # Make a set to count distinct force groups
        force_group_set = set(force_group_list)

        # check if force group list cast to set is longer than one
        # If it is, then multiple force groups are specified
        if len(force_group_set) > 1:
            mts = True
        else:
            mts = False


        # If the integrator is MTS, count how many times the V steps appear for each
        if mts:
            force_group_n_V = {force_group: 0 for force_group in force_group_set}
            for step in step_list:
                if step[0] == "V":
                    # ensure that there are no V-all steps if it's MTS
                    assert len(step) > 1
                    # extract the index of the force group from the step
                    force_group_idx = step[1:]
                    # increment the number of V calls for that force group
                    force_group_n_V[force_group_idx] += 1
        else:
            force_group_n_V = {"0": ORV_counts["V"]}

        return ORV_counts, mts, force_group_n_V

    def metropolize(self):
        """Add a Metropolization (based on shadow work) step to the integrator.

        When Metropolization occurs, shadow work is reset.
        """
        self.addComputeGlobal("accept", "step(exp(-(shadow_work)/kT) - uniform)")
        self.addComputeGlobal("ntrials", "ntrials + 1")
        self.beginIfBlock("accept != 1")
        self.addComputePerDof("x", "xold")
        self.addComputePerDof("v", "-vold")
        self.addComputeGlobal("nreject", "nreject + 1")
        self.endBlock()
        self.addComputeGlobal("naccept", "ntrials - nreject")
        self.addComputeGlobal("shadow_work", 0)

    def begin_metropolize(self):
        """Save the current x and v for a metropolization step later"""
        self.addComputePerDof("xold", "x")
        self.addComputePerDof("vold", "v")

class AlchemicalLangevinSplittingIntegrator(LangevinSplittingIntegrator):
    """Allows nonequilibrium switching based on force parameters specified in alchemical_functions.
    Propagator is based on Langevin splitting, as described below.

    One way to divide the Langevin system is into three parts which can each be solved "exactly:"
        - R: Linear "drift" / Constrained "drift"
            Deterministic update of *positions*, using current velocities
            x <- x + v dt

        - V: Linear "kick" / Constrained "kick"
            Deterministic update of *velocities*, using current forces
            v <- v + (f/m) dt
                where f = force, m = mass

        - O: Ornstein-Uhlenbeck
            Stochastic update of velocities, simulating interaction with a heat bath
            v <- av + b sqrt(kT/m) R
                where
                a = e^(-gamma dt)
                b = sqrt(1 - e^(-2gamma dt))
                R is i.i.d. standard normal

    We can then construct integrators by solving each part for a certain timestep in sequence.
    (We can further split up the V step by force group, evaluating cheap but fast-fluctuating
    forces more frequently than expensive but slow-fluctuating forces. Since forces are only
    evaluated in the V step, we represent this by including in our "alphabet" V0, V1, ...)

    When the system contains holonomic constraints, these steps are confined to the constraint
    manifold.

    Examples
    --------
        - VVVR
            splitting="O V R V O"
        - BAOAB:
            splitting="V R O R V"
        - g-BAOAB, with K_r=3:
            splitting="V R R R O R R R V"
        - g-BAOAB with solvent-solute splitting, K_r=K_p=2:
            splitting="V0 V1 R R O R R V1 R R O R R V1 V0"

    Attributes
    ----------
    _kinetic_energy : str
        This is 0.5*m*v*v by default, and is the expression used for the kinetic energy

    References
    ----------
    [Nilmeier, et al. 2011] Nonequilibrium candidate Monte Carlo is an efficient tool for equilibrium simulation
    [Leimkuhler and Matthews, 2015] Molecular dynamics: with deterministic and stochastic numerical methods, Chapter 7
    """

    def __init__(self,
                 alchemical_functions,
                 splitting="V R O R V",
                 temperature=298.0 * simtk.unit.kelvin,
                 collision_rate=1.0 / simtk.unit.picoseconds,
                 timestep=1.0 * simtk.unit.femtoseconds,
                 constraint_tolerance=1e-8,
                 measure_shadow_work=False,
                 measure_heat=True,
                 direction="forward",
                 nsteps_neq=100):
        """
        Parameters
        ----------
        alchemical_functions : dict of strings
            key: value pairs such as "global_parameter" : function_of_lambda where function_of_lambda is a Lepton-compatible
            string that depends on the variable "lambda"

        splitting : string, default: "V R O R V"
            Sequence of R, V, O (and optionally V{i}), and { }substeps to be executed each timestep.

            Forces are only used in V-step. Handle multiple force groups by appending the force group index
            to V-steps, e.g. "V0" will only use forces from force group 0. "V" will perform a step using all forces.
            ( will cause metropolization, and must be followed later by a ).

        temperature : numpy.unit.Quantity compatible with kelvin, default: 298.0*simtk.unit.kelvin
           Fictitious "bath" temperature

        collision_rate : numpy.unit.Quantity compatible with 1/picoseconds, default: 91.0/simtk.unit.picoseconds
           Collision rate

        timestep : numpy.unit.Quantity compatible with femtoseconds, default: 1.0*simtk.unit.femtoseconds
           Integration timestep

        constraint_tolerance : float, default: 1.0e-8
            Tolerance for constraint solver

        measure_shadow_work : boolean, default: False
            Accumulate the shadow work performed by the symplectic substeps, in the global `shadow_work`

        measure_heat : boolean, default: True
            Accumulate the heat exchanged with the bath in each step, in the global `heat`

        direction : str, default: "forward"
            Whether to move the global lambda parameter from 0 to 1 (forward) or 1 to 0 (reverse).

        nsteps_neq : int, default: 100
            Number of steps in nonequilibrium protocol. Default 100
        """

        self._alchemical_functions = alchemical_functions
        self._direction = direction
        self._n_steps_neq = nsteps_neq

        # add some global variables relevant to the integrator
        self.addGlobalVariable('lambda', 0.0) # parameter switched from 0 <--> 1 during course of integrating internal 'nsteps' of dynamics
        self.addGlobalVariable('kinetic', 0.0) # kinetic energy
        self.addGlobalVariable('nsteps', self._n_steps_neq) # total number of NCMC steps to perform
        self.addGlobalVariable('step', 0) # current NCMC step number

        # collect the system parameters.
        self._system_parameters = {system_parameter for system_parameter in alchemical_functions.keys()}

        # call the base class constructor
        super(AlchemicalLangevinSplittingIntegrator, self).__init__(splitting=splitting, temperature=temperature,
                                                                    collision_rate=collision_rate, timestep=timestep,
                                                                    constraint_tolerance=constraint_tolerance,
                                                                    measure_shadow_work=measure_shadow_work,
                                                                    measure_heat=measure_heat,
                                                                    )

<<<<<<< HEAD
    def update_alchemical_parameters_step(self):
        """
        Update Context parameters according to provided functions.
        """
=======
    def addUpdateAlchemicalParametersStep(self):
        """Update Context parameters according to provided functions."""
>>>>>>> 74855a87
        for context_parameter in self._alchemical_functions:
            if context_parameter in self._system_parameters:
                self.addComputeGlobal(context_parameter, self._alchemical_functions[context_parameter])

<<<<<<< HEAD
    def alchemical_perturbation_step(self):
        """
        Add alchemical perturbation step, accumulating protocol work.
        """
=======
    def addAlchemicalPerturbationStep(self):
        """Add alchemical perturbation step, accumulating protocol work."""
>>>>>>> 74855a87
        # Store initial potential energy
        self.addComputeGlobal("Eold", "energy")

        # Use fractional state
        if self._direction == 'forward':
            self.addComputeGlobal('lambda', '(step+1)/nsteps')
        elif self._direction == 'reverse':
            self.addComputeGlobal('lambda', '(nsteps - step - 1)/nsteps')

        # Update all slaved alchemical parameters
        self.update_alchemical_parameters_step()

        # Accumulate protocol work
        self.addComputeGlobal("Enew", "energy")
        self.addComputeGlobal("protocol_work", "protocol_work + (Enew-Eold)/kT")

    def sanity_check(self, splitting, allowed_characters="H()RVO0123456789"):
        super(AlchemicalLangevinSplittingIntegrator, self).sanity_check(splitting, allowed_characters=allowed_characters)

    def substep_function(self, step_string, measure_shadow_work, measure_heat, n_R, force_group_nV, mts):
        """Take step string, and add the appropriate R, V, O, M, or H step with appropriate parameters.

        The step string input here is a single character (or character + number, for MTS)

        Parameters
        ----------
        step_string : str
            R, O, V, or Vn (where n is a nonnegative integer specifying force group)
        measure_shadow_work : bool
            Whether the steps should measure shadow work
        measure_heat : bool
            Whether the O step should measure heat
        n_R : int
            The number of R steps per integrator step
        force_group_nV : dict
            The number of V steps per integrator step per force group. {0: nV} if not mts
        mts : bool
            Whether the integrator is a multiple timestep integrator
        """

        if step_string == "O":
            self.O_step(measure_heat)
        elif step_string == "R":
            self.R_step(measure_shadow_work, n_R)
        elif step_string == "(":
            self.addComputePerDof("xold", "x")
            self.addComputePerDof("vold", "v")
        elif step_string == ")":
            self.metropolize()
        elif step_string[0] == "V":
            # get the force group for this update--it's the number after the V
            force_group = step_string[1:]
            self.V_step(force_group, measure_shadow_work, force_group_nV, mts)
        elif step_string == "H":
            self.alchemical_perturbation_step()

    def addGlobalVariables(self, nsteps):
        """Add the appropriate global parameters to the CustomIntegrator. nsteps refers to the number of
        total steps in the protocol.

        Parameters
        ----------
        nsteps : int, greater than 0
            The number of steps in the switching protocol.
        """
        self.addGlobalVariable('lambda', 0.0) # parameter switched from 0 <--> 1 during course of integrating internal 'nsteps' of dynamics
        self.addGlobalVariable('kinetic', 0.0) # kinetic energy
        self.addGlobalVariable('nsteps', nsteps) # total number of NCMC steps to perform
        self.addGlobalVariable('step', 0) # current NCMC step number

class ExternalPerturbationLangevinSplittingIntegrator(LangevinSplittingIntegrator):
    """LangevinSplittingIntegrator that accounts for external perturbations and tracks protocol work."""

    def __init__(self,
                 splitting="V R O R V",
                 temperature=298.0 * simtk.unit.kelvin,
                 collision_rate=1.0 / simtk.unit.picoseconds,
                 timestep=1.0 * simtk.unit.femtoseconds,
                 constraint_tolerance=1e-8,
                 measure_shadow_work=False,
                 measure_heat=True):


        super(ExternalPerturbationLangevinSplittingIntegrator, self).__init__(splitting=splitting,
                                                                              temperature=temperature,
                                                                              collision_rate=collision_rate,
                                                                              timestep=timestep,
                                                                              constraint_tolerance=constraint_tolerance,
                                                                              measure_shadow_work=measure_shadow_work,
                                                                              measure_heat=measure_heat)

        self.addGlobalVariable("protocol_work", 0)
        self.addGlobalVariable("perturbed_pe", 0)
        self.addGlobalVariable("unperturbed_pe", 0)

    def add_integrator_steps(self, splitting, measure_shadow_work, measure_heat, ORV_counts, force_group_nV, mts):
        self.addComputeGlobal("perturbed_pe", "energy")
        self.addComputeGlobal("protocol_work", "protocol_work + (perturbed_pe - unperturbed_pe)")
        super(ExternalPerturbationLangevinSplittingIntegrator, self).add_integrator_steps(splitting, measure_shadow_work, measure_heat, ORV_counts, force_group_nV, mts)
        self.addComputeGlobal("unperturbed_pe", "energy")

class VVVRIntegrator(LangevinSplittingIntegrator):
    """Create a velocity Verlet with velocity randomization (VVVR) integrator."""
    def __init__(self,
                 temperature=298.0 * simtk.unit.kelvin,
                 collision_rate=91.0 / simtk.unit.picoseconds,
                 timestep=1.0 * simtk.unit.femtoseconds,
                 constraint_tolerance=1e-8,
                 measure_shadow_work=False,
                 measure_heat=True,
                 ):
        """Create a velocity verlet with velocity randomization (VVVR) integrator.
        -----
        This integrator is equivalent to a Langevin integrator in the velocity Verlet discretization with a
        timestep correction to ensure that the field-free diffusion constant is timestep invariant.
        The global 'heat' keeps track of the heat accumulated during integration, and can be
        used to correct the sampled statistics or in a Metropolization scheme.

        References
        ----------
        David A. Sivak, John D. Chodera, and Gavin E. Crooks.
        Time step rescaling recovers continuous-time dynamical properties for discrete-time Langevin integration of nonequilibrium systems
        http://arxiv.org/abs/1301.3800

        Examples
        --------
        Create a VVVR integrator.
        >>> temperature = 298.0 * simtk.unit.kelvin
        >>> collision_rate = 91.0 / simtk.unit.picoseconds
        >>> timestep = 1.0 * simtk.unit.femtoseconds
        >>> integrator = VVVRIntegrator(temperature, collision_rate, timestep)
        """
        LangevinSplittingIntegrator.__init__(self, splitting="O V R V O",
                                             temperature=temperature,
                                             collision_rate=collision_rate,
                                             timestep=timestep,
                                             constraint_tolerance=constraint_tolerance,
                                             measure_shadow_work=measure_shadow_work,
                                             measure_heat=measure_heat,
                                             )

class BAOABIntegrator(LangevinSplittingIntegrator):
    """Create a velocity Verlet with velocity randomization (VVVR) integrator."""
    def __init__(self,
                 temperature=298.0 * simtk.unit.kelvin,
                 collision_rate=1.0 / simtk.unit.picoseconds,
                 timestep=1.0 * simtk.unit.femtoseconds,
                 constraint_tolerance=1e-8,
                 measure_shadow_work=False,
                 measure_heat=True
                 ):
        """Create an integrator of Langevin dynamics using the BAOAB operator splitting.

        Parameters
        ----------
        temperature : numpy.unit.Quantity compatible with kelvin, default: 298.0*simtk.unit.kelvin
           Fictitious "bath" temperature

        collision_rate : numpy.unit.Quantity compatible with 1/picoseconds, default: 91.0/simtk.unit.picoseconds
           Collision rate

        timestep : numpy.unit.Quantity compatible with femtoseconds, default: 1.0*simtk.unit.femtoseconds
           Integration timestep

        constraint_tolerance : float, default: 1.0e-8
            Tolerance for constraint solver

        measure_shadow_work : boolean, default: False
            Accumulate the shadow work performed by the symplectic substeps, in the global `shadow_work`

        measure_heat : boolean, default: True
            Accumulate the heat exchanged with the bath in each step, in the global `heat`

        References
        ----------
        [Leimkuhler and Matthews, 2013] Rational construction of stochastic numerical methods for molecular sampling
        https://academic.oup.com/amrx/article-abstract/2013/1/34/166771/Rational-Construction-of-Stochastic-Numerical

        Examples
        --------
        Create a BAOAB integrator.
        >>> temperature = 298.0 * simtk.unit.kelvin
        >>> collision_rate = 91.0 / simtk.unit.picoseconds
        >>> timestep = 1.0 * simtk.unit.femtoseconds
        >>> integrator = BAOABIntegrator(temperature, collision_rate, timestep)
        """
        LangevinSplittingIntegrator.__init__(self, splitting="V R O R V",
                                             temperature=temperature,
                                             collision_rate=collision_rate,
                                             timestep=timestep,
                                             constraint_tolerance=constraint_tolerance,
                                             measure_shadow_work=measure_shadow_work,
                                             measure_heat=measure_heat
                                             )


class GeodesicBAOABIntegrator(LangevinSplittingIntegrator):
    """Create a geodesic-BAOAB integrator."""

    def __init__(self, K_r=2,
                 temperature=298.0 * simtk.unit.kelvin,
                 collision_rate=1.0 / simtk.unit.picoseconds,
                 timestep=1.0 * simtk.unit.femtoseconds,
                 constraint_tolerance=1e-8,
                 measure_shadow_work=False,
                 measure_heat=True
                 ):
        """Create a geodesic BAOAB Langevin integrator.

        Parameters
        ----------
        K_r : integer, default: 2
            Number of geodesic drift steps.

        temperature : numpy.unit.Quantity compatible with kelvin, default: 298.0*simtk.unit.kelvin
           Fictitious "bath" temperature

        collision_rate : numpy.unit.Quantity compatible with 1/picoseconds, default: 91.0/simtk.unit.picoseconds
           Collision rate

        timestep : numpy.unit.Quantity compatible with femtoseconds, default: 1.0*simtk.unit.femtoseconds
           Integration timestep

        constraint_tolerance : float, default: 1.0e-8
            Tolerance for constraint solver

        measure_shadow_work : boolean, default: False
            Accumulate the shadow work performed by the symplectic substeps, in the global `shadow_work`

        measure_heat : boolean, default: True
            Accumulate the heat exchanged with the bath in each step, in the global `heat`

        References
        ----------
        [Leimkuhler and Matthews, 2016] Efficient molecular dynamics using geodesic integration and solvent-solute splitting
        http://rspa.royalsocietypublishing.org/content/472/2189/20160138

        Examples
        --------
        Create a geodesic BAOAB integrator.
        >>> temperature = 298.0 * simtk.unit.kelvin
        >>> collision_rate = 91.0 / simtk.unit.picoseconds
        >>> timestep = 1.0 * simtk.unit.femtoseconds
        >>> integrator = GeodesicBAOABIntegrator(K_r=3, temperature=temperature, collision_rate=collision_rate, timestep=timestep)
        """
        splitting = " ".join(["V"] + ["R"] * K_r + ["O"] + ["R"] * K_r + ["V"])
        LangevinSplittingIntegrator.__init__(self, splitting=splitting,
                                             temperature=temperature,
                                             collision_rate=collision_rate,
                                             timestep=timestep,
                                             constraint_tolerance=constraint_tolerance,
                                             measure_shadow_work=measure_shadow_work,
                                             measure_heat=measure_heat
                                             )


if __name__ == '__main__':
    import doctest
    doctest.testmod()<|MERGE_RESOLUTION|>--- conflicted
+++ resolved
@@ -1532,28 +1532,18 @@
                                                                     measure_heat=measure_heat,
                                                                     )
 
-<<<<<<< HEAD
     def update_alchemical_parameters_step(self):
         """
         Update Context parameters according to provided functions.
         """
-=======
-    def addUpdateAlchemicalParametersStep(self):
-        """Update Context parameters according to provided functions."""
->>>>>>> 74855a87
         for context_parameter in self._alchemical_functions:
             if context_parameter in self._system_parameters:
                 self.addComputeGlobal(context_parameter, self._alchemical_functions[context_parameter])
 
-<<<<<<< HEAD
     def alchemical_perturbation_step(self):
         """
         Add alchemical perturbation step, accumulating protocol work.
         """
-=======
-    def addAlchemicalPerturbationStep(self):
-        """Add alchemical perturbation step, accumulating protocol work."""
->>>>>>> 74855a87
         # Store initial potential energy
         self.addComputeGlobal("Eold", "energy")
 
